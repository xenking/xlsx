--- conflicted
+++ resolved
@@ -417,12 +417,8 @@
 
 // Tries to guess the best width for a column, based on the largest
 // cell content. A scale function needs to be provided.
-<<<<<<< HEAD
 func (s *Sheet) SetColAutoWidth(colIndex int, width func (string) float64) error {
 	s.mustBeOpen()
-=======
-func (s *Sheet) SetColAutoWidth(colIndex int, width func(string) float64) error {
->>>>>>> 71b76495
 	largestWidth := 0.0
 	rowVisitor := func(r *Row) error {
 		cell := r.GetCell(colIndex)
