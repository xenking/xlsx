--- conflicted
+++ resolved
@@ -419,22 +419,11 @@
 			if cell.HMerge > 0 || cell.VMerge > 0 {
 				// r == rownum, c == colnum
 				mc := xlsxMergeCell{}
-<<<<<<< HEAD
-				start := GetCellIDStringFromCoords(c, r)
-				endCol := c + cell.HMerge
-				endRow := r + cell.VMerge
-				end := GetCellIDStringFromCoords(endCol, endRow)
-				mc.Ref = start + cellRangeChar + end
-				if worksheet.MergeCells == nil {
-					worksheet.MergeCells = &xlsxMergeCells{}
-				}
-=======
 				start := fmt.Sprintf("%s%d", numericToLetters(c), r+1)
 				endcol := c + cell.HMerge
 				endrow := r + cell.VMerge + 1
 				end := fmt.Sprintf("%s%d", numericToLetters(endcol), endrow)
 				mc.Ref = start + ":" + end
->>>>>>> 5b912f97
 				worksheet.MergeCells.Cells = append(worksheet.MergeCells.Cells, mc)
 				worksheet.MergeCells.CellsMap[start] = mc
 			}
