package xlsx

import (
	"fmt"
	"strconv"
)

// Sheet is a high level structure intended to provide user access to
// the contents of a particular sheet within an XLSX file.
type Sheet struct {
	Name   string
	Rows   []*Row
	Cols   []*Col
	MaxRow int
	MaxCol int
}

// Add a new Row to a Sheet
func (s *Sheet) AddRow() *Row {
	row := &Row{sheet: s}
	s.Rows = append(s.Rows, row)
	if len(s.Rows) > s.MaxRow {
		s.MaxRow = len(s.Rows)
	}
	return row
}

// Make sure we always have as many Cols as we do cells.
func (s *Sheet) maybeAddCol(cellCount int) {
	if cellCount > s.MaxCol {
		col := &Col{
			Min:       cellCount,
			Max:       cellCount,
			Hidden:    false,
			Collapsed: false,
			Style:     0,
			Width:     ColWidth}
		s.Cols = append(s.Cols, col)
		s.MaxCol = cellCount
	}
}

// Get a Cell by passing it's cartesian coordinates (zero based) as
// row and column integer indexes.
//
// For example:
//
//    cell := sheet.Cell(0,0)
//
// ... would set the variable "cell" to contain a Cell struct
// containing the data from the field "A1" on the spreadsheet.
func (sh *Sheet) Cell(row, col int) *Cell {

	if len(sh.Rows) > row && sh.Rows[row] != nil && len(sh.Rows[row].Cells) > col {
		return sh.Rows[row].Cells[col]
	}
	return new(Cell)
}

// Dump sheet to it's XML representation, intended for internal use only
func (s *Sheet) makeXLSXSheet(refTable *RefTable, styles *xlsxStyleSheet) *xlsxWorksheet {
	worksheet := newXlsxWorksheet()
	xSheet := xlsxSheetData{}
	maxRow := 0
	maxCell := 0
	for r, row := range s.Rows {
		if r > maxRow {
			maxRow = r
		}
		xRow := xlsxRow{}
		xRow.R = r + 1
		for c, cell := range row.Cells {
			style := cell.GetStyle()
			xFont, xFill, xBorder, xCellStyleXf, xCellXf := style.makeXLSXStyleElements()
			fontId := styles.addFont(xFont)
			fillId := styles.addFill(xFill)
			borderId := styles.addBorder(xBorder)
			xCellStyleXf.FontId = fontId
			xCellStyleXf.FillId = fillId
			xCellStyleXf.BorderId = borderId
			xCellXf.FontId = fontId
			xCellXf.FillId = fillId
			xCellXf.BorderId = borderId
			styleXfId := styles.addCellStyleXf(xCellStyleXf)
			XfId := styles.addCellXf(xCellXf)
			if styleXfId != XfId {
				panic("StyleXFId != XfId, this should never happen.")
			}
			if c > maxCell {
				maxCell = c
			}
			xC := xlsxC{}
			xC.R = fmt.Sprintf("%s%d", numericToLetters(c), r+1)
			xC.V = strconv.Itoa(refTable.AddString(cell.Value))
			xC.T = "s" // Hardcode string type, for now.
			xC.S = XfId
			xRow.C = append(xRow.C, xC)
		}
		xSheet.Row = append(xSheet.Row, xRow)
	}

	worksheet.Cols = xlsxCols{Col: []xlsxCol{}}
	for _, col := range s.Cols {
		if col.Width == 0 {
			col.Width = colWidth
		}
		worksheet.Cols.Col = append(worksheet.Cols.Col,
			xlsxCol{Min: col.Min,
<<<<<<< HEAD
				Max:       col.Max,
				Hidden:    col.Hidden,
				Width:     col.Width,
				Collapsed: col.Collapsed,
				Style:     col.Style})
=======
				Max:    col.Max,
				Hidden: col.Hidden,
				Width:  col.Width})
>>>>>>> e20d5aef
	}
	worksheet.SheetData = xSheet
	dimension := xlsxDimension{}
	dimension.Ref = fmt.Sprintf("A1:%s%d",
		numericToLetters(maxCell), maxRow+1)
	if dimension.Ref == "A1:A1" {
		dimension.Ref = "A1"
	}
	worksheet.Dimension = dimension
	return worksheet
}<|MERGE_RESOLUTION|>--- conflicted
+++ resolved
@@ -102,21 +102,15 @@
 	worksheet.Cols = xlsxCols{Col: []xlsxCol{}}
 	for _, col := range s.Cols {
 		if col.Width == 0 {
-			col.Width = colWidth
+			col.Width = ColWidth
 		}
 		worksheet.Cols.Col = append(worksheet.Cols.Col,
 			xlsxCol{Min: col.Min,
-<<<<<<< HEAD
 				Max:       col.Max,
 				Hidden:    col.Hidden,
 				Width:     col.Width,
 				Collapsed: col.Collapsed,
 				Style:     col.Style})
-=======
-				Max:    col.Max,
-				Hidden: col.Hidden,
-				Width:  col.Width})
->>>>>>> e20d5aef
 	}
 	worksheet.SheetData = xSheet
 	dimension := xlsxDimension{}
