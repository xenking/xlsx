// Authors: Ryan Hollis (ryanh@)

// The purpose of StreamFileBuilder and StreamFile is to allow streamed writing of XLSX files.
// Directions:
// 1. Create a StreamFileBuilder with NewStreamFileBuilder() or NewStreamFileBuilderForPath().
// 2. Add the sheets and their first row of data by calling AddSheet().
// 3. Call Build() to get a StreamFile. Once built, all functions on the builder will return an error.
// 4. Write to the StreamFile with Write(). Writes begin on the first sheet. New rows are always written and flushed
// to the io. All rows written to the same sheet must have the same number of cells as the header provided when the sheet
// was created or an error will be returned.
// 5. Call NextSheet() to proceed to the next sheet. Once NextSheet() is called, the previous sheet can not be edited.
// 6. Call Close() to finish.

// Future work suggestions:
// Currently the only supported cell type is string, since the main reason this library was written was to prevent
// strings from being interpreted as numbers. It would be nice to have support for numbers and money so that the exported
// files could better take advantage of XLSX's features.
// All text is written with the same text style. Support for additional text styles could be added to highlight certain
// data in the file.
// The current default style uses fonts that are not on Macs by default so opening the XLSX files in Numbers causes a
// pop up that says there are missing fonts. The font could be changed to something that is usually found on Mac and PC.

package xlsx

import (
	"archive/zip"
	"errors"
	"fmt"
	"io"
	"os"
	"strconv"
	"strings"
)

type StreamFileBuilder struct {
	built              bool
	firstSheetAdded    bool
	customStylesAdded  bool
	xlsxFile           *File
	zipWriter          *zip.Writer
	cellTypeToStyleIds map[CellType]int
	maxStyleId         int
	styleIds           [][]int
	customStreamStyles map[StreamStyle]struct{}
	styleIdMap         map[StreamStyle]int
}

const (
	sheetFilePathPrefix = "xl/worksheets/sheet"
	sheetFilePathSuffix = ".xml"
	endSheetDataTag     = "</sheetData>"
	dimensionTag        = `<dimension ref="%s"></dimension>`
	// This is the index of the max style that this library will insert into XLSX sheets by default.
	// This allows us to predict what the style id of styles that we add will be.
	// TestXlsxStyleBehavior tests that this behavior continues to be what we expect.
	initMaxStyleId = 1
)

var BuiltStreamFileBuilderError = errors.New("StreamFileBuilder has already been built, functions may no longer be used")

// NewStreamFileBuilder creates an StreamFileBuilder that will write to the the provided io.writer
func NewStreamFileBuilder(writer io.Writer) *StreamFileBuilder {
	return &StreamFileBuilder{
		zipWriter:          zip.NewWriter(writer),
		xlsxFile:           NewFile(),
		cellTypeToStyleIds: make(map[CellType]int),
		maxStyleId:         initMaxStyleId,
		customStreamStyles: make(map[StreamStyle]struct{}),
		styleIdMap:         make(map[StreamStyle]int),
	}
}

// NewStreamFileBuilderForPath takes the name of an XLSX file and returns a builder for it.
// The file will be created if it does not exist, or truncated if it does.
func NewStreamFileBuilderForPath(path string) (*StreamFileBuilder, error) {
	file, err := os.Create(path)
	if err != nil {
		return nil, err
	}
	return NewStreamFileBuilder(file), nil
}

// AddSheet will add sheets with the given name with the provided headers. The headers cannot be edited later, and all
// rows written to the sheet must contain the same number of cells as the header. Sheet names must be unique, or an
// error will be thrown.
func (sb *StreamFileBuilder) AddSheet(name string, headers []string, cellTypes []*CellType) error {
	if sb.built {
		return BuiltStreamFileBuilderError
	}
	if len(cellTypes) > len(headers) {
		return errors.New("cellTypes is longer than headers")
	}
	sheet, err := sb.xlsxFile.AddSheet(name)
	if err != nil {
		// Set built on error so that all subsequent calls to the builder will also fail.
		sb.built = true
		return err
	}
	sb.styleIds = append(sb.styleIds, []int{})
	row := sheet.AddRow()
	if count := row.WriteSlice(&headers, -1); count != len(headers) {
		// Set built on error so that all subsequent calls to the builder will also fail.
		sb.built = true
		return errors.New("failed to write headers")
	}
	for i, cellType := range cellTypes {
		var cellStyleIndex int
		var ok bool
		if cellType != nil {
			// The cell type is one of the attributes of a Style.
			// Since it is the only attribute of Style that we use, we can assume that cell types
			// map one to one with Styles and their Style ID.
			// If a new cell type is used, a new style gets created with an increased id, if an existing cell type is
			// used, the pre-existing style will also be used.
			cellStyleIndex, ok = sb.cellTypeToStyleIds[*cellType]
			if !ok {
				sb.maxStyleId++
				cellStyleIndex = sb.maxStyleId
				sb.cellTypeToStyleIds[*cellType] = sb.maxStyleId
			}
			sheet.Cols[i].SetType(*cellType)
		}
		sb.styleIds[len(sb.styleIds)-1] = append(sb.styleIds[len(sb.styleIds)-1], cellStyleIndex)
	}
	return nil
}

<<<<<<< HEAD
// AddSheetS will add a sheet with the given name and column styles. The number of column styles given
// is the number of columns that will be created, and thus the number of cells each row has to have.
// columnStyles[0] becomes the style of the first column, columnStyles[1] the style of the second column etc.
// All the styles in columnStyles have to have been added or an error will be returned.
// Sheet names must be unique, or an error will be returned.
func (sb *StreamFileBuilder) AddSheetS(name string, columnStyles []StreamStyle) error {
	if sb.built {
		return BuiltStreamFileBuilderError
	}
	sheet, err := sb.xlsxFile.AddSheet(name)
	if err != nil {
		// Set built on error so that all subsequent calls to the builder will also fail.
		sb.built = true
		return err
	}
	// To make sure no new styles can be added after adding a sheet
	sb.firstSheetAdded = true

	// Check if all styles that will be used for columns have been created
	for _, colStyle := range columnStyles {
		if _, ok := sb.customStreamStyles[colStyle]; !ok {
			return errors.New("trying to make use of a style that has not been added")
		}
	}

	// TODO Is needed for stream file to work but is not needed for streaming with styles
	sb.styleIds = append(sb.styleIds, []int{})

	sheet.maybeAddCol(len(columnStyles))

	// Set default column styles based on the cel styles in the first row
	// Set the default column width to 11. This makes enough places for the
	// default date style cells to display the dates correctly
	for i, colStyle := range columnStyles {
		sheet.Cols[i].SetStreamStyle(colStyle)
		sheet.Cols[i].Width = 11
	}
	return nil
=======
// AddValidation will add a validation to a specific column.
func (sb *StreamFileBuilder) AddValidation(sheetIndex, colIndex, rowStartIndex int, validation *xlsxCellDataValidation) {
	sheet := sb.xlsxFile.Sheets[sheetIndex]
	column := sheet.Col(colIndex)
	column.SetDataValidationWithStart(validation, rowStartIndex)
>>>>>>> b860ac72
}

// Build begins streaming the XLSX file to the io, by writing all the XLSX metadata. It creates a StreamFile struct
// that can be used to write the rows to the sheets.
func (sb *StreamFileBuilder) Build() (*StreamFile, error) {
	if sb.built {
		return nil, BuiltStreamFileBuilderError
	}
	sb.built = true

	parts, err := sb.xlsxFile.MarshallParts()
	if err != nil {
		return nil, err
	}

	if sb.customStylesAdded {
		parts["xl/styles.xml"], err = sb.marshalStyles()
		if err != nil {
			return nil, err
		}
	}

	es := &StreamFile{
		zipWriter:      sb.zipWriter,
		xlsxFile:       sb.xlsxFile,
		sheetXmlPrefix: make([]string, len(sb.xlsxFile.Sheets)),
		sheetXmlSuffix: make([]string, len(sb.xlsxFile.Sheets)),
		styleIds:       sb.styleIds,
		styleIdMap:     sb.styleIdMap,
	}
	for path, data := range parts {
		// If the part is a sheet, don't write it yet. We only want to write the XLSX metadata files, since at this
		// point the sheets are still empty. The sheet files will be written later as their rows come in.
		if strings.HasPrefix(path, sheetFilePathPrefix) {
			if err := sb.processEmptySheetXML(es, path, data, !sb.customStylesAdded); err != nil {
				return nil, err
			}
			continue
		}
		metadataFile, err := sb.zipWriter.Create(path)
		if err != nil {
			return nil, err
		}
		_, err = metadataFile.Write([]byte(data))
		if err != nil {
			return nil, err
		}
	}

	if err := es.NextSheet(); err != nil {
		return nil, err
	}
	return es, nil
}

func (sb *StreamFileBuilder) marshalStyles() (string, error) {

	for streamStyle, _ := range sb.customStreamStyles {
		// TODO do not add styles that already exist
		XfId := handleStyleForXLSX(streamStyle.style, streamStyle.xNumFmtId, sb.xlsxFile.styles)
		sb.styleIdMap[streamStyle] = XfId
	}

	styleSheetXMLString, err := sb.xlsxFile.styles.Marshal()
	if err != nil {
		return "", err
	}
	return styleSheetXMLString, nil
}

// AddStreamStyle adds a new style to the style sheet.
// Only Styles that have been added through this function will be usable.
// This function cannot be used after AddSheetS or Build has been called, and if it is
// called after AddSheetS or Buildit will return an error.
func (sb *StreamFileBuilder) AddStreamStyle(streamStyle StreamStyle) error {
	if sb.firstSheetAdded {
		return errors.New("at least one sheet has been added, cannot add new styles anymore")
	}
	if sb.built {
		return errors.New("file has been build, cannot add new styles anymore")
	}
	sb.customStreamStyles[streamStyle] = struct{}{}
	sb.customStylesAdded = true
	return nil
}

// AddStreamStyleList adds a list of new styles to the style sheet.
// Only Styles that have been added through either this function or AddStreamStyle will be usable.
// This function cannot be used after AddSheetS and Build has been called, and if it is
// called after AddSheetS and Build it will return an error.
func (sb *StreamFileBuilder) AddStreamStyleList(streamStyles []StreamStyle) error {
	for _, streamStyle := range streamStyles {
		err := sb.AddStreamStyle(streamStyle)
		if err != nil {
			return err
		}
	}
	return nil
}

// processEmptySheetXML will take in the path and XML data of an empty sheet, and will save the beginning and end of the
// XML file so that these can be written at the right time.
func (sb *StreamFileBuilder) processEmptySheetXML(sf *StreamFile, path, data string, removeDimensionTagFlag bool) error {
	// Get the sheet index from the path
	sheetIndex, err := getSheetIndex(sf, path)
	if err != nil {
		return err
	}

	// Remove the Dimension tag. Since more rows are going to be written to the sheet, it will be wrong.
	// It is valid to for a sheet to be missing a Dimension tag, but it is not valid for it to be wrong.
	if removeDimensionTagFlag {
		data, err = removeDimensionTag(data, sf.xlsxFile.Sheets[sheetIndex])
		if err != nil {
			return err
		}
	}

	// Split the sheet at the end of its SheetData tag so that more rows can be added inside.
	prefix, suffix, err := splitSheetIntoPrefixAndSuffix(data)
	if err != nil {
		return err
	}
	sf.sheetXmlPrefix[sheetIndex] = prefix
	sf.sheetXmlSuffix[sheetIndex] = suffix
	return nil
}

// getSheetIndex parses the path to the XLSX sheet data and returns the index
// The files that store the data for each sheet must have the format:
// xl/worksheets/sheet123.xml
// where 123 is the index of the sheet. This file path format is part of the XLSX file standard.
func getSheetIndex(sf *StreamFile, path string) (int, error) {
	indexString := path[len(sheetFilePathPrefix) : len(path)-len(sheetFilePathSuffix)]
	sheetXLSXIndex, err := strconv.Atoi(indexString)
	if err != nil {
		return -1, errors.New("unexpected sheet file name from xlsx package")
	}
	if sheetXLSXIndex < 1 || len(sf.sheetXmlPrefix) < sheetXLSXIndex ||
		len(sf.sheetXmlSuffix) < sheetXLSXIndex || len(sf.xlsxFile.Sheets) < sheetXLSXIndex {
		return -1, errors.New("unexpected sheet index")
	}
	sheetArrayIndex := sheetXLSXIndex - 1
	return sheetArrayIndex, nil
}

// removeDimensionTag will return the passed in XLSX Spreadsheet XML with the dimension tag removed.
// data is the XML data for the sheet
// sheet is the Sheet struct that the XML was created from.
// Can return an error if the XML's dimension tag does not match what is expected based on the provided Sheet
func removeDimensionTag(data string, sheet *Sheet) (string, error) {
	x := len(sheet.Cols) - 1
	y := len(sheet.Rows) - 1
	if x < 0 {
		x = 0
	}
	if y < 0 {
		y = 0
	}
	var dimensionRef string
	if x == 0 && y == 0 {
		dimensionRef = "A1"
	} else {
		endCoordinate := GetCellIDStringFromCoords(x, y)
		dimensionRef = "A1:" + endCoordinate
	}
	dataParts := strings.Split(data, fmt.Sprintf(dimensionTag, dimensionRef))
	if len(dataParts) != 2 {
		return "", errors.New("unexpected Sheet XML: dimension tag not found")
	}
	return dataParts[0] + dataParts[1], nil
}

// splitSheetIntoPrefixAndSuffix will split the provided XML sheet into a prefix and a suffix so that
// more spreadsheet rows can be inserted in between.
func splitSheetIntoPrefixAndSuffix(data string) (string, string, error) {
	// Split the sheet at the end of its SheetData tag so that more rows can be added inside.
	sheetParts := strings.Split(data, endSheetDataTag)
	if len(sheetParts) != 2 {
		return "", "", errors.New("unexpected Sheet XML: SheetData close tag not found")
	}
	return sheetParts[0], sheetParts[1], nil
}<|MERGE_RESOLUTION|>--- conflicted
+++ resolved
@@ -125,7 +125,6 @@
 	return nil
 }
 
-<<<<<<< HEAD
 // AddSheetS will add a sheet with the given name and column styles. The number of column styles given
 // is the number of columns that will be created, and thus the number of cells each row has to have.
 // columnStyles[0] becomes the style of the first column, columnStyles[1] the style of the second column etc.
@@ -164,13 +163,13 @@
 		sheet.Cols[i].Width = 11
 	}
 	return nil
-=======
+}
+
 // AddValidation will add a validation to a specific column.
 func (sb *StreamFileBuilder) AddValidation(sheetIndex, colIndex, rowStartIndex int, validation *xlsxCellDataValidation) {
 	sheet := sb.xlsxFile.Sheets[sheetIndex]
 	column := sheet.Col(colIndex)
 	column.SetDataValidationWithStart(validation, rowStartIndex)
->>>>>>> b860ac72
 }
 
 // Build begins streaming the XLSX file to the io, by writing all the XLSX metadata. It creates a StreamFile struct
